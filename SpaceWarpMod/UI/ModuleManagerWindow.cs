--- conflicted
+++ resolved
@@ -19,11 +19,8 @@
         private int tabIdx;
         private int selectedModule;
         private ConsoleWindow consoleWindow;
-<<<<<<< HEAD
         private ProcessArgumentsWindow scriptSettingsWindow;
-=======
         private readonly List<EditorWindow> editorWindows = new List<EditorWindow>();
->>>>>>> ec07b807
 
         public void Toggle() {
             if (!isOpen) Open();
