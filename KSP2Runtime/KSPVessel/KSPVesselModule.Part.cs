--- conflicted
+++ resolved
@@ -70,7 +70,6 @@
                 }
             }
 
-<<<<<<< HEAD
             [KSField] public bool IsSolarPanel => part.IsPartSolarPanel(out var _);
 
             [KSField] public bool IsFairing => part.TryGetModuleData<PartComponentModule_Fairing, Data_Fairing>(out var _);
@@ -83,7 +82,7 @@
                     }
 
                     return new Option<ModuleFairingAdapter>();
-=======
+
             [KSField] public bool IsDeployable => part.IsPartDeployable(out var _);
 
             [KSField]
@@ -94,7 +93,6 @@
                     }
 
                     return new Option<ModuleDeployableAdapter>();
->>>>>>> 57b65e2e
                 }
             }
         }
